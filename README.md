--- conflicted
+++ resolved
@@ -135,34 +135,6 @@
 
 Each command emits structured logging so processing steps can be audited.
 
-<<<<<<< HEAD
-## Publishing the interactive viewer
-
-The repository ships with a static website (located in `docs/`) that can be
-deployed through GitHub Pages to let collaborators explore void detections and
-supporting context. The site renders GeoJSON exports from the processing
-pipeline, shows summary statistics, and provides an optional heat map overlay.
-
-### Enable GitHub Pages
-
-1. Push the repository to GitHub if you have not already done so.
-2. Open the repository settings, navigate to the **Pages** tab, and select the
-   `main` branch with the `/docs` folder as the publishing source.
-3. Save the configuration. GitHub will publish the site at
-   `https://<username>.github.io/<repository>/` within a few minutes.
-
-### Update the published data
-
-1. Export your processed detections as a GeoJSON FeatureCollection where every
-   feature represents one void. See `docs/data/sample_voids.geojson` for the
-   expected schema.
-2. Replace `docs/data/voids.geojson` with the freshly exported file.
-3. Commit the change, push to GitHub, and GitHub Pages will automatically deploy
-   the update.
-
-Optional supporting layers (e.g., raster thumbnails or cross-sections) can be
-added to `docs/data/` and surfaced by editing `docs/js/app.js`.
-=======
 ## Publishing the interactive void explorer
 
 The repository ships with a GitHub Pages-ready site under `docs/` that renders
@@ -181,7 +153,6 @@
 
 You can also drag-and-drop new GeoJSON files onto the "Preview a local file"
 control in the published site to check their appearance before committing them.
->>>>>>> 4fd14cce
 
 ## Validation philosophy
 
